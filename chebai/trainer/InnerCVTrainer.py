--- conflicted
+++ resolved
@@ -124,35 +124,4 @@
             ckpt_path = os.path.join(trainer.default_root_dir, "checkpoints")
 
         print(f'Now using checkpoint path {ckpt_path}')
-        return ckpt_path
-
-
-<<<<<<< HEAD
-warning_cache = WarningCache()
-
-
-class _LoggerConnectorCVSupport(_LoggerConnector):
-    def configure_logger(self, logger: Union[bool, Logger, Iterable[Logger]]) -> None:
-        if not logger:
-            # logger is None or logger is False
-            self.trainer.loggers = []
-        elif logger is True:
-            # default logger
-            if _TENSORBOARD_AVAILABLE or _TENSORBOARDX_AVAILABLE:
-                logger_ = TensorBoardLogger(save_dir=self.trainer.default_root_dir, version=SLURMEnvironment.job_id())
-            else:
-                warning_cache.warn(
-                    "Starting from v1.9.0, `tensorboardX` has been removed as a dependency of the `lightning.pytorch`"
-                    " package, due to potential conflicts with other packages in the ML ecosystem. For this reason,"
-                    " `logger=True` will use `CSVLogger` as the default logger, unless the `tensorboard`"
-                    " or `tensorboardX` packages are found."
-                    " Please `pip install lightning[extra]` or one of them to enable TensorBoard support by default"
-                )
-                logger_ = CSVLogger(save_dir=self.trainer.default_root_dir)  # type: ignore[assignment]
-            self.trainer.loggers = [logger_]
-        elif isinstance(logger, Iterable):
-            self.trainer.loggers = list(logger)
-        else:
-            self.trainer.loggers = [logger]
-=======
->>>>>>> 8ff3d5fe
+        return ckpt_path