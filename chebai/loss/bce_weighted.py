--- conflicted
+++ resolved
@@ -1,21 +1,11 @@
-<<<<<<< HEAD
 from typing import Optional
 
-=======
-import os
-import pickle
-
-import pandas as pd
->>>>>>> 0176517e
 import torch
 
 from chebai.preprocessing.datasets.base import XYBaseDataModule
 from chebai.preprocessing.datasets.pubchem import LabeledUnlabeledMixed
-<<<<<<< HEAD
 import pandas as pd
 import os
-=======
->>>>>>> 0176517e
 
 
 class BCEWeighted(torch.nn.BCEWithLogitsLoss):
