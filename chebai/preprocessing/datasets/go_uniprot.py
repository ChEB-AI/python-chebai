# Reference for this file :
# Maxat Kulmanov, Mohammed Asif Khan, Robert Hoehndorf;
# DeepGO: Predicting protein functions from sequence and interactions
# using a deep ontology-aware classifier, Bioinformatics, 2017.
# https://doi.org/10.1093/bioinformatics/btx624
# Github: https://github.com/bio-ontology-research-group/deepgo
# https://www.ebi.ac.uk/GOA/downloads
# https://ftp.uniprot.org/pub/databases/uniprot/current_release/knowledgebase/complete/docs/keywlist.txt
# https://www.uniprot.org/uniprotkb

__all__ = ["GOUniProtOver250", "GOUniProtOver50"]

import gzip
import os
import shutil
from abc import ABC, abstractmethod
from collections import OrderedDict
from tempfile import NamedTemporaryFile
from typing import Any, Dict, Generator, List, Optional, Tuple, Union

import fastobo
import networkx as nx
import pandas as pd
import requests
import torch
from Bio import SwissProt
from torch.utils.data import DataLoader

from chebai.preprocessing import reader as dr
from chebai.preprocessing.datasets.base import _DynamicDataset


class _GOUniProtDataExtractor(_DynamicDataset, ABC):
    """
    A class for extracting and processing data from the Gene Ontology (GO) dataset and the Swiss UniProt dataset.

    Args:
        dynamic_data_split_seed (int, optional): The seed for random data splitting. Defaults to 42.
        splits_file_path (str, optional): Path to the splits CSV file. Defaults to None.
        **kwargs: Additional keyword arguments passed to XYBaseDataModule.

    Attributes:
        dynamic_data_split_seed (int): The seed for random data splitting, default is 42.
        splits_file_path (Optional[str]): Path to the CSV file containing split assignments.
    """

    _GO_DATA_INIT = "GO"
    _SWISS_DATA_INIT = "SWISS"

    # -- Index for columns of processed `data.pkl` (derived from `_get_swiss_to_go_mapping` & `_graph_to_raw_dataset`
    # "swiss_id" at           row index 0
    # "accession" at          row index 1
    # "go_ids" at             row index 2
    # "sequence" at           row index 3
    # labels starting from    row index 4
    _ID_IDX: int = 0
    _DATA_REPRESENTATION_IDX: int = 3  # here `sequence` column
    _LABELS_START_IDX: int = 4

    _GO_DATA_URL: str = "https://purl.obolibrary.org/obo/go/go-basic.obo"
    _SWISS_DATA_URL: str = (
        "https://ftp.uniprot.org/pub/databases/uniprot/knowledgebase/complete/uniprot_sprot.dat.gz"
    )

    # Gene Ontology (GO) has three major branches, one for biological processes (BP), molecular functions (MF) and
    # cellular components (CC). The value "all" will take data related to all three branches into account.
    _ALL_GO_BRANCHES: str = "all"
    _GO_BRANCH_NAMESPACE: Dict[str, str] = {
        "BP": "biological_process",
        "MF": "molecular_function",
        "CC": "cellular_component",
    }

    def __init__(self, **kwargs):
        self.go_branch: str = self._get_go_branch(**kwargs)

        self.max_sequence_length: int = int(kwargs.get("max_sequence_length", 1002))
        assert (
            self.max_sequence_length >= 1
        ), "Max sequence length should be greater than or equal to 1."

<<<<<<< HEAD
=======
        super(_GOUniProtDataExtractor, self).__init__(**kwargs)

>>>>>>> 383b2104
        if self.reader.n_gram is not None:
            assert self.max_sequence_length >= self.reader.n_gram, (
                f"max_sequence_length ({self.max_sequence_length}) must be greater than "
                f"or equal to n_gram ({self.reader.n_gram})."
            )

    @classmethod
    def _get_go_branch(cls, **kwargs) -> str:
        """
        Retrieves the Gene Ontology (GO) branch based on provided keyword arguments.
        This method checks if a valid GO branch value is provided in the keyword arguments.

        Args:
            **kwargs: Arbitrary keyword arguments. Specifically looks for:
                - "go_branch" (str): The desired GO branch.
        Returns:
            str: The GO branch value. This will be one of the allowed values.

        Raises:
            ValueError: If the provided 'go_branch' value is not in the allowed list of values.
        """

        go_branch_value = kwargs.get("go_branch", cls._ALL_GO_BRANCHES)
        allowed_values = list(cls._GO_BRANCH_NAMESPACE.keys()) + [cls._ALL_GO_BRANCHES]
        if go_branch_value not in allowed_values:
            raise ValueError(
                f"Invalid value for go_branch: {go_branch_value}, Allowed values: {allowed_values}"
            )
        return go_branch_value

    # ------------------------------ Phase: Prepare data -----------------------------------
    def _download_required_data(self) -> str:
        """
        Downloads the required raw data related to Gene Ontology (GO) and Swiss-UniProt dataset.

        Returns:
            str: Path to the downloaded data.
        """
        self._download_swiss_uni_prot_data()
        return self._download_gene_ontology_data()

    def _download_gene_ontology_data(self) -> str:
        """
        Download the Gene Ontology data `.obo` file.

        Note:
            Quote from : https://geneontology.org/docs/download-ontology/
            Three versions of the ontology are available, the one use in this method is described below:
            https://purl.obolibrary.org/obo/go/go-basic.obo
            The basic version of the GO, filtered such that the graph is guaranteed to be acyclic and annotations
            can be propagated up the graph. The relations included are `is a, part of, regulates, negatively`
            `regulates` and `positively regulates`. This version excludes relationships that cross the 3 GO
            hierarchies. This version should be used with most GO-based annotation tools.

        Returns:
            str: The file path of the loaded Gene Ontology data.
        """
        go_path = os.path.join(self.raw_dir, self.raw_file_names_dict["GO"])
        os.makedirs(os.path.dirname(go_path), exist_ok=True)

        if not os.path.isfile(go_path):
            print("Missing Gene Ontology raw data")
            print(f"Downloading Gene Ontology data....")
            r = requests.get(self._GO_DATA_URL, allow_redirects=True)
            r.raise_for_status()  # Check if the request was successful
            open(go_path, "wb").write(r.content)
        return go_path

    def _download_swiss_uni_prot_data(self) -> Optional[str]:
        """
        Download the Swiss-Prot data file from UniProt Knowledgebase.

        Note:
            UniProt Knowledgebase is collection of functional information on proteins, with accurate, consistent
                and rich annotation.

            Swiss-Prot contains manually-annotated records with information extracted from literature and
                curator-evaluated computational analysis.

        Returns:
            str: The file path of the loaded Swiss-Prot data file.
        """
        uni_prot_file_path = os.path.join(
            self.raw_dir, self.raw_file_names_dict["SwissUniProt"]
        )
        os.makedirs(os.path.dirname(uni_prot_file_path), exist_ok=True)

        if not os.path.isfile(uni_prot_file_path):
            print(f"Downloading Swiss UniProt data....")

            # Create a temporary file
            with NamedTemporaryFile(delete=False) as tf:
                temp_filename = tf.name
                print(f"Downloading to temporary file {temp_filename}")

                # Download the file
                response = requests.get(self._SWISS_DATA_URL, stream=True)
                with open(temp_filename, "wb") as temp_file:
                    shutil.copyfileobj(response.raw, temp_file)

                print(f"Downloaded to {temp_filename}")

            # Unpack the gzipped file
            try:
                print(f"Unzipping the file....")
                with gzip.open(temp_filename, "rb") as f_in:
                    output_file_path = uni_prot_file_path
                    with open(output_file_path, "wb") as f_out:
                        shutil.copyfileobj(f_in, f_out)
                print(f"Unpacked and saved to {output_file_path}")

            except Exception as e:
                print(f"Failed to unpack the file: {e}")
            finally:
                # Clean up the temporary file
                os.remove(temp_filename)
                print(f"Removed temporary file {temp_filename}")

        return uni_prot_file_path

    def _extract_class_hierarchy(self, data_path: str) -> nx.DiGraph:
        """
        Extracts the class hierarchy from the GO ontology.
        Constructs a directed graph (DiGraph) using NetworkX, where nodes are annotated with GO term data.

        Args:
            data_path (str): The path to the GO ontology.

        Returns:
            nx.DiGraph: A directed graph representing the class hierarchy, where nodes are GO terms and edges
                represent parent-child relationships.
        """
        print("Extracting class hierarchy...")
        elements = []
        for term in fastobo.load(data_path):
            if isinstance(term, fastobo.typedef.TypedefFrame):
                # ---- To avoid term frame of the below format/structure ----
                # [Typedef]
                # id: part_of
                # name: part of
                # namespace: external
                # xref: BFO:0000050
                # is_transitive: true
                continue

            if (
                term
                and isinstance(term.id, fastobo.id.PrefixedIdent)
                and term.id.prefix == self._GO_DATA_INIT
            ):
                # Consider only terms with id in following format - GO:2001271
                term_dict = self.term_callback(term)
                if term_dict:
                    elements.append(term_dict)

        g = nx.DiGraph()

        # Add GO term nodes to the graph and their hierarchical ontology
        for n in elements:
            g.add_node(n["go_id"], **n)
        g.add_edges_from(
            [
                (parent_id, node_id)
                for node_id in g.nodes
                for parent_id in g.nodes[node_id]["parents"]
                if parent_id in g.nodes
            ]
        )

        print("Compute transitive closure")
        return nx.transitive_closure_dag(g)

    def term_callback(self, term: fastobo.term.TermFrame) -> Union[Dict, bool]:
        """
        Extracts information from a Gene Ontology (GO) term document.

        Args:
            term: A Gene Ontology term Frame document.

        Returns:
            Optional[Dict]: A dictionary containing the extracted information if the term is not obsolete,
                            otherwise None. The dictionary includes:
                            - "id" (str): The ID of the GO term.
                            - "parents" (List[str]): A list of parent term IDs.
                            - "name" (str): The name of the GO term.
        """
        parents = []
        name = None

        for clause in term:
            if isinstance(clause, fastobo.term.NamespaceClause):
                if (
                    self.go_branch != self._ALL_GO_BRANCHES
                    and clause.namespace.escaped
                    != self._GO_BRANCH_NAMESPACE[self.go_branch]
                ):
                    # if the term document is not related to given go branch (except `all`), skip this document.
                    return False

            if isinstance(clause, fastobo.term.IsObsoleteClause):
                if clause.obsolete:
                    # if the term document contains clause as obsolete as true, skips this document.
                    return False

            if isinstance(clause, fastobo.term.IsAClause):
                parents.append(self._parse_go_id(clause.term))
            elif isinstance(clause, fastobo.term.NameClause):
                name = clause.name

        return {
            "go_id": self._parse_go_id(term.id),
            "parents": parents,
            "name": name,
        }

    @staticmethod
    def _parse_go_id(go_id: str) -> int:
        """
        Helper function to parse and normalize GO term IDs.

        Args:
            go_id: The raw GO term ID string.

        Returns:
            str: The parsed and normalized GO term ID.
        """
        # `is_a` clause has GO id in the following formats:
        # GO:0009968 ! negative regulation of signal transduction
        # GO:0046780
        return int(str(go_id).split(":")[1].split("!")[0].strip())

    def _graph_to_raw_dataset(self, g: nx.DiGraph) -> pd.DataFrame:
        """
        Processes a directed acyclic graph (DAG) to create a raw dataset in DataFrame format. The dataset includes
        Swiss-Prot protein data and their associations with Gene Ontology (GO) terms.

        Note:
            - GO classes are used as labels in the dataset. Each GO term is represented as a column, and its value
                indicates whether a Swiss-Prot protein is associated with that GO term.
            - Swiss-Prot proteins serve as samples. There is no 1-to-1 correspondence between Swiss-Prot proteins
                and GO terms.

        Data Format: pd.DataFrame
            - Column 0 : swiss_id (Identifier for SwissProt protein)
            - Column 1 : Accession of the protein
            - Column 2 : GO IDs (associated GO terms)
            - Column 3 : Sequence of the protein
            - Column 4 to Column "n": Each column corresponding to a class with value True/False indicating whether the
                protein is associated with this GO term.

        Args:
            g (nx.DiGraph): The class hierarchy graph.

        Returns:
            pd.DataFrame: The raw dataset created from the graph.
        """
        print(f"Processing graph")

        data_df = self._get_swiss_to_go_mapping()

        # Initialize the GO term labels/columns to False
        selected_classes = self.select_classes(g, data_df=data_df)
        new_label_columns = pd.DataFrame(
            False, index=data_df.index, columns=selected_classes
        )
        data_df = pd.concat([data_df, new_label_columns], axis=1)

        # Set True for the corresponding GO IDs in the DataFrame go labels/columns
        for index, row in data_df.iterrows():
            for go_id in row["go_ids"]:
                if go_id in data_df.columns:
                    data_df.at[index, go_id] = True

        # This filters the DataFrame to include only the rows where at least one value in the row from 5th column
        # onwards is True/non-zero.
        # Quote from DeepGo Paper: `For training and testing, we use proteins which have been annotated with at least
        # one GO term from the set of the GO terms for the model`
        data_df = data_df[data_df.iloc[:, self._LABELS_START_IDX :].any(axis=1)]
        return data_df

    def _get_swiss_to_go_mapping(self) -> pd.DataFrame:
        """
        Parses the Swiss-Prot data and returns a DataFrame mapping Swiss-Prot records to Gene Ontology (GO) data.

        The DataFrame includes the following columns:
            - "swiss_id": The unique identifier for each Swiss-Prot record.
            - "sequence": The protein sequence.
            - "accessions": Comma-separated list of accession numbers.
            - "go_ids": List of GO IDs associated with the Swiss-Prot record.

        Note:
            This mapping is necessary because the GO data does not include the protein sequence representation.

            Quote from the DeepGo Paper:
            `We select proteins with annotations having experimental evidence codes
            (EXP, IDA, IPI, IMP, IGI, IEP, TAS, IC) and filter the proteins by a
            maximum length of 1002, ignoring proteins with ambiguous amino acid codes
            (B, O, J, U, X, Z) in their sequence.`

            Check the link below for keyword details:
            https://ftp.uniprot.org/pub/databases/uniprot/current_release/knowledgebase/complete/docs/keywlist.txt

        Returns:
            pd.DataFrame: A DataFrame where each row corresponds to a Swiss-Prot record with its associated GO data.
        """

        print("Parsing swiss uniprot raw data....")

        swiss_ids, sequences, accessions, go_ids_list = [], [], [], []

        swiss_data = SwissProt.parse(
            open(
                os.path.join(self.raw_dir, self.raw_file_names_dict["SwissUniProt"]),
                "r",
            )
        )

        EXPERIMENTAL_EVIDENCE_CODES = {
            "EXP",
            "IDA",
            "IPI",
            "IMP",
            "IGI",
            "IEP",
            "TAS",
            "IC",
        }
        # https://github.com/bio-ontology-research-group/deepgo/blob/d97447a05c108127fee97982fd2c57929b2cf7eb/aaindex.py#L8
        AMBIGUOUS_AMINO_ACIDS = {"B", "O", "J", "U", "X", "Z", "*"}

        for record in swiss_data:
            if record.data_class != "Reviewed":
                # To consider only manually-annotated swiss data
                continue

            if not record.sequence or len(record.sequence) > self.max_sequence_length:
                # Consider protein with only sequence representation and seq. length not greater than max seq. length
                continue

            if any(aa in AMBIGUOUS_AMINO_ACIDS for aa in record.sequence):
                # Skip proteins with ambiguous amino acid codes
                continue

            go_ids = []

            for cross_ref in record.cross_references:
                if cross_ref[0] == self._GO_DATA_INIT:
                    # One swiss data protein can correspond to many GO data instances

                    if len(cross_ref) <= 3:
                        # No evidence code
                        continue

                    # https://github.com/bio-ontology-research-group/deepgo/blob/master/get_functions.py#L63-L66
                    evidence_code = cross_ref[3].split(":")[0]
                    if evidence_code not in EXPERIMENTAL_EVIDENCE_CODES:
                        # Skip GO id  without the required experimental evidence codes
                        continue

                    go_ids.append(self._parse_go_id(cross_ref[1]))

            if not go_ids:
                # Skip Swiss proteins without mapping to GO data
                continue

            swiss_ids.append(record.entry_name)
            sequences.append(record.sequence)
            accessions.append(",".join(record.accessions))
            go_ids.sort()
            go_ids_list.append(go_ids)

        data_dict = OrderedDict(
            swiss_id=swiss_ids,  # swiss_id column at index 0
            accession=accessions,  # Accession column at index 1
            go_ids=go_ids_list,  # Go_ids (data representation) column at index 2
            sequence=sequences,  # Sequence column at index 3
        )

        return pd.DataFrame(data_dict)

    # ------------------------------ Phase: Setup data -----------------------------------
    def _load_dict(self, input_file_path: str) -> Generator[Dict[str, Any], None, None]:
        """
        Loads data from a pickled file and yields individual dictionaries for each row.

        The pickled file is expected to contain rows with the following structure:
            - Data at row index `self._ID_IDX`: ID of go data instance
            - Data at row index `self._DATA_REPRESENTATION_IDX`: Sequence representation of protein
            - Data from row index `self._LABELS_START_IDX` onwards: Labels

        This method is used by `_load_data_from_file` to generate dictionaries that are then
        processed and converted into a list of dictionaries containing the features and labels.

        Args:
            input_file_path (str): The path to the pickled input file.

        Yields:
            Dict[str, Any]: A dictionary containing:
                - `features` (str): The sequence data from the file.
                - `labels` (np.ndarray): A boolean array of labels starting from row index 4.
                - `ident` (Any): The identifier from row index 0.
        """
        with open(input_file_path, "rb") as input_file:
            df = pd.read_pickle(input_file)
            for row in df.values:
                labels = row[self._LABELS_START_IDX :].astype(bool)
                # chebai.preprocessing.reader.DataReader only needs features, labels, ident, group
                # "group" set to None, by default as no such entity for this data
                yield dict(
                    features=row[self._DATA_REPRESENTATION_IDX],
                    labels=labels,
                    ident=row[self._ID_IDX],
                )

    # ------------------------------ Phase: Dynamic Splits -----------------------------------
    def _get_data_splits(self) -> Tuple[pd.DataFrame, pd.DataFrame, pd.DataFrame]:
        """
        Loads encoded data and generates training, validation, and test splits.

        This method attempts to load encoded data from a file named `data.pt`. It then splits this data into
        training, validation, and test sets.

        Raises:
            FileNotFoundError: If the `data.pt` file does not exist. Ensure that `prepare_data` and/or
            `setup` methods are called to generate the necessary dataset files.

        Returns:
            Tuple[pd.DataFrame, pd.DataFrame, pd.DataFrame]: A tuple containing three DataFrames:
                - Training set
                - Validation set
                - Test set
        """
        try:
            filename = self.processed_file_names_dict["data"]
            data_go = torch.load(
                os.path.join(self.processed_dir, filename), weights_only=False
            )
        except FileNotFoundError:
            raise FileNotFoundError(
                f"File data.pt doesn't exists. "
                f"Please call 'prepare_data' and/or 'setup' methods to generate the dataset files"
            )

        df_go_data = pd.DataFrame(data_go)
        train_df_go, df_test = self.get_test_split(
            df_go_data, seed=self.dynamic_data_split_seed
        )

        # Get all splits
        df_train, df_val = self.get_train_val_splits_given_test(
            train_df_go,
            df_test,
            seed=self.dynamic_data_split_seed,
        )

        return df_train, df_val, df_test

<<<<<<< HEAD
    # ------------------------------ Phase: DataLoaders -----------------------------------
    def dataloader(self, kind: str, **kwargs) -> DataLoader:
        """
        Returns a DataLoader object with truncated sequences for the specified kind of data (train, val, or test).

        This method overrides the dataloader method from the superclass. After fetching the dataset from the
        superclass, it truncates the 'features' of each data instance to a maximum length specified by
        `self.max_sequence_length`. The truncation is adjusted based on the value of `n_gram` to ensure that
        the correct number of amino acids is preserved in the truncated sequences.

        Args:
            kind (str): The kind of data to load (e.g., 'train', 'val', 'test').
            **kwargs: Additional keyword arguments passed to the superclass dataloader method.

        Returns:
            DataLoader: A DataLoader object with the truncated sequences.
        """
        dataloader = super().dataloader(kind, **kwargs)

        if self.reader.n_gram is None:
            # Truncate the 'features' to max_sequence_length for each instance
            truncate_index = self.max_sequence_length
        else:
            # If n_gram is given, adjust truncation to ensure maximum sequence length refers to the maximum number of
            # amino acids in sequence rather than number of n-grams. Eg, Sequence "ABCDEFGHIJ" can form 8 trigrams,
            # if max length is 5, then only first 3 trigrams should be considered as they are formed by first 5 letters.
            truncate_index = self.max_sequence_length - (self.reader.n_gram - 1)

        for instance in dataloader.dataset:
            instance["features"] = instance["features"][:truncate_index]

        return dataloader

=======
>>>>>>> 383b2104
    # ------------------------------ Phase: Raw Properties -----------------------------------
    @property
    def base_dir(self) -> str:
        """
        Returns the base directory path for storing GO-Uniprot data.

        Returns:
            str: The path to the base directory, which is "data/GO_UniProt".
        """
        return os.path.join("data", f"GO_UniProt")

    @property
    def raw_file_names_dict(self) -> dict:
        """
        Returns a dictionary of raw file names used in data processing.

        Returns:
            dict: A dictionary mapping dataset names to their respective file names.
                  For example, {"GO": "go-basic.obo", "SwissUniProt": "uniprot_sprot.dat"}.
        """
        return {"GO": "go-basic.obo", "SwissUniProt": "uniprot_sprot.dat"}


class _GOUniProtOverX(_GOUniProtDataExtractor, ABC):
    """
    A class for extracting data from the Gene Ontology (GO) dataset with a threshold for selecting classes based on
    the number of subclasses.

    This class is designed to filter GO classes based on a specified threshold, selecting only those classes
    which have a certain number of subclasses in the hierarchy.

    Attributes:
        READER (dr.ProteinDataReader): The reader used for reading the dataset.
        THRESHOLD (int): The threshold for selecting classes based on the number of subclasses.

    Property:
        label_number (int): The number of labels in the dataset. This property must be implemented by subclasses.
    """

    READER: dr.ProteinDataReader = dr.ProteinDataReader
    THRESHOLD: int = None

    @property
    def _name(self) -> str:
        """
        Returns the name of the dataset.

        'max_sequence_length' in the name indicates that proteins with sequence lengths exceeding  are ignored
        in the dataset.

        Returns:
            str: The dataset name, formatted with the current threshold value and/or given go_branch.
        """
        if self.go_branch != self._ALL_GO_BRANCHES:
            return f"GO{self.THRESHOLD}_{self.go_branch}_{self.max_sequence_length}"

        return f"GO{self.THRESHOLD}_{self.max_sequence_length}"

    def select_classes(
        self, g: nx.DiGraph, *args: Any, **kwargs: Dict[str, Any]
    ) -> List[int]:
        """
        Selects classes (GO terms) from the Gene Ontology (GO) dataset based on the number of annotations meeting a
        specified threshold.

        The selection process is based on the annotations of the GO terms with its ancestors across the dataset.

        Annotations are calculated by counting how many times each GO term, along with its ancestral hierarchy,
        is annotated per protein across the dataset.
        This means that for each protein, the GO terms associated with it are considered, and the entire hierarchical
        structure (ancestors) of each GO term is taken into account. The total count for each GO term and its ancestors
        reflects how frequently these terms are annotated across all proteins in the dataset.

        Args:
            g (nx.DiGraph): The directed acyclic graph representing the GO dataset, where each node corresponds to a GO term.
            *args: Additional positional arguments (not used).
            **kwargs: Additional keyword arguments, including:
                - data_df (pd.DataFrame): A DataFrame containing the GO annotations for various proteins.
                                          It should include a 'go_ids' column with the GO terms associated with each protein.

        Returns:
            List[int]: A sorted list of selected GO term IDs that meet the annotation threshold criteria.

        Side Effects:
            - Writes the list of selected GO term IDs to a file named "classes.txt" in the specified processed directory.

        Raises:
            AttributeError: If the 'data_df' argument is not provided in kwargs.

        Notes:
            - The `THRESHOLD` attribute, which defines the minimum number of annotations required to select a GO term, should be defined in the subclass.
        """
        # Retrieve the DataFrame containing GO annotations per protein from the keyword arguments
        data_df = kwargs.get("data_df", None)
        if data_df is None or not isinstance(data_df, pd.DataFrame) or data_df.empty:
            raise AttributeError(
                "The 'data_df' argument must be provided and must be a non-empty pandas DataFrame."
            )

        print(f"Selecting GO terms based on given threshold: {self.THRESHOLD} ...")

        # https://github.com/bio-ontology-research-group/deepgo/blob/master/get_functions.py#L59-L77
        go_term_annot: Dict[int, int] = {}
        for idx, row in data_df.iterrows():
            # Set will contain go terms associated with the protein, along with all the ancestors of those
            # associated go terms
            associated_go_ids_with_ancestors = set()

            # Collect all ancestors of the GO terms associated with this protein
            for go_id in row["go_ids"]:
                if go_id in g.nodes:
                    associated_go_ids_with_ancestors.add(go_id)
                    associated_go_ids_with_ancestors.update(
                        g.predecessors(go_id)
                    )  # Add all predecessors (ancestors) of go_id

            # Count the annotations for each go_id **`per protein`**
            for go_id in associated_go_ids_with_ancestors:
                if go_id not in go_term_annot:
                    go_term_annot[go_id] = 0
                go_term_annot[go_id] += 1

        # Select GO terms that meet or exceed the threshold of annotations
        selected_nodes: List[int] = [
            go_id
            for go_id in g.nodes
            if go_id in go_term_annot and go_term_annot[go_id] >= self.THRESHOLD
        ]

        # Sort the selected nodes (optional but often useful for consistent output)
        selected_nodes.sort()

        # Write the selected node IDs/classes to the file
        filename = "classes.txt"
        with open(os.path.join(self.processed_dir_main, filename), "wt") as fout:
            fout.writelines(str(node) + "\n" for node in selected_nodes)

        return selected_nodes


class GOUniProtOver250(_GOUniProtOverX):
    """
    A class for extracting data from the Gene Ontology (GO) dataset with a threshold of 250 for selecting classes.

    Inherits from `_GOUniProtOverX` and sets the threshold for selecting classes to 250.

    Attributes:
        THRESHOLD (int): The threshold for selecting classes (250).
    """

    THRESHOLD: int = 250


class GOUniProtOver50(_GOUniProtOverX):
    """
    A class for extracting data from the Gene Ontology (GO) dataset with a threshold of 50 for selecting classes.

    Inherits from `_GOUniProtOverX` and sets the threshold for selecting classes to 50.

    Attributes:
        THRESHOLD (int): The threshold for selecting classes (50).
    """

    THRESHOLD: int = 50<|MERGE_RESOLUTION|>--- conflicted
+++ resolved
@@ -79,11 +79,8 @@
             self.max_sequence_length >= 1
         ), "Max sequence length should be greater than or equal to 1."
 
-<<<<<<< HEAD
-=======
         super(_GOUniProtDataExtractor, self).__init__(**kwargs)
 
->>>>>>> 383b2104
         if self.reader.n_gram is not None:
             assert self.max_sequence_length >= self.reader.n_gram, (
                 f"max_sequence_length ({self.max_sequence_length}) must be greater than "
@@ -541,42 +538,6 @@
 
         return df_train, df_val, df_test
 
-<<<<<<< HEAD
-    # ------------------------------ Phase: DataLoaders -----------------------------------
-    def dataloader(self, kind: str, **kwargs) -> DataLoader:
-        """
-        Returns a DataLoader object with truncated sequences for the specified kind of data (train, val, or test).
-
-        This method overrides the dataloader method from the superclass. After fetching the dataset from the
-        superclass, it truncates the 'features' of each data instance to a maximum length specified by
-        `self.max_sequence_length`. The truncation is adjusted based on the value of `n_gram` to ensure that
-        the correct number of amino acids is preserved in the truncated sequences.
-
-        Args:
-            kind (str): The kind of data to load (e.g., 'train', 'val', 'test').
-            **kwargs: Additional keyword arguments passed to the superclass dataloader method.
-
-        Returns:
-            DataLoader: A DataLoader object with the truncated sequences.
-        """
-        dataloader = super().dataloader(kind, **kwargs)
-
-        if self.reader.n_gram is None:
-            # Truncate the 'features' to max_sequence_length for each instance
-            truncate_index = self.max_sequence_length
-        else:
-            # If n_gram is given, adjust truncation to ensure maximum sequence length refers to the maximum number of
-            # amino acids in sequence rather than number of n-grams. Eg, Sequence "ABCDEFGHIJ" can form 8 trigrams,
-            # if max length is 5, then only first 3 trigrams should be considered as they are formed by first 5 letters.
-            truncate_index = self.max_sequence_length - (self.reader.n_gram - 1)
-
-        for instance in dataloader.dataset:
-            instance["features"] = instance["features"][:truncate_index]
-
-        return dataloader
-
-=======
->>>>>>> 383b2104
     # ------------------------------ Phase: Raw Properties -----------------------------------
     @property
     def base_dir(self) -> str:
