--- conflicted
+++ resolved
@@ -488,7 +488,6 @@
             # -------- Commented the code for Data Handling Restructure for Issue No.10
             # -------- https://github.com/ChEB-AI/python-chebai/issues/10
             # missing test set -> create
-<<<<<<< HEAD
             # if not os.path.isfile(
             #     os.path.join(self.raw_dir, self.raw_file_names_dict["test"])
             # ):
@@ -521,28 +520,6 @@
             #     self.save_raw(df, name)
 
             chebi_path = self._load_chebi(self.chebi_version)
-=======
-            if not os.path.isfile(
-                os.path.join(self.raw_dir, self.raw_file_names_dict["test"])
-            ):
-                chebi_path = self._load_chebi(self.chebi_version)
-                g = self.extract_class_hierarchy(chebi_path)
-                df = self.graph_to_raw_dataset(g, self.raw_file_names_dict["test"])
-                _, test_df = self.get_test_split(df)
-                self.save_raw(test_df, self.raw_file_names_dict["test"])
-            # load test_split from file
-            else:
-                with open(
-                    os.path.join(self.raw_dir, self.raw_file_names_dict["test"]), "rb"
-                ) as input_file:
-                    test_df = pd.read_pickle(input_file)
-            # create train/val split based on test set
-            chebi_path = self._load_chebi(
-                self.chebi_version_train
-                if self.chebi_version_train is not None
-                else self.chebi_version
-            )
->>>>>>> 3ca57076
             g = self.extract_class_hierarchy(chebi_path)
             df = self.graph_to_raw_dataset(g, self.raw_file_names_dict["data"])
             self.save_processed(df, self.raw_file_names_dict["data"])
