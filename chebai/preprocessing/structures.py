<<<<<<< HEAD
from typing import Any, Tuple, Union
from torch.utils.data.dataset import T_co
=======
>>>>>>> 0176517e
import networkx as nx
import torch
from torch.utils.data.dataset import T_co


class XYData(torch.utils.data.Dataset):
    """
    A dataset class for handling pairs of data (x, y).

    Args:
        x: Input data.
        y: Target data.
        kwargs: Additional fields to store in the dataset.
    """

    def __init__(
        self, x: Union[torch.Tensor, Tuple[Any, ...]], y: torch.Tensor, **kwargs
    ):
        super().__init__()
        self.additional_fields = kwargs
        self.x = x
        self.y = y

    def __getitem__(self, index: int) -> T_co:
        """Returns the data and target at the given index."""
        return self.x[index], self.y[index]

    def __len__(self) -> int:
        """Returns the size of the dataset."""
        return len(self.x)

    def to_x(self, device: torch.device) -> Union[torch.Tensor, Tuple[Any, ...]]:
        """
        Moves the input data to the specified device.

        Args:
            device: The device to move the data to.

        Returns:
            The input data on the specified device.
        """
        if isinstance(self.x, tuple):
            res = []
            for elem in self.x:
                if isinstance(elem, dict):
                    for k, v in elem.items():
                        elem[k] = v.to(device) if v is not None else None
                else:
                    elem = elem.to(device)
                res.append(elem)
            return tuple(res)
        return self.x.to(device)

    def to_y(self, device: torch.device) -> torch.Tensor:
        """
        Moves the target data to the specified device.

        Args:
            device: The device to move the data to.

        Returns:
            The target data on the specified device.
        """
        return self.y.to(device)

    def _to_if_tensor(self, obj: Any, device: torch.device) -> Any:
        """
        Recursively moves the object to the specified device if it is a tensor.

        Args:
            obj: The object to move.
            device: The device to move the object to.

        Returns:
            The object on the specified device.
        """
        if isinstance(obj, torch.Tensor):
            return obj.to(device)
        elif isinstance(obj, dict):
            return {k: self._to_if_tensor(v, device) for k, v in obj.items()}
        elif isinstance(obj, list):
            return [self._to_if_tensor(v, device) for v in obj]
        else:
            return obj

    def to(self, device: torch.device) -> "XYData":
        """
        Moves the dataset to the specified device.

        Args:
            device: The device to move the dataset to.

        Returns:
            A new dataset on the specified device.
        """
        x = self.to_x(device)
        if self.y is not None:
            y = self.to_y(device)
        else:
            y = None
        return XYData(
            x,
            y,
            **{
                k: self._to_if_tensor(v, device)
                for k, v in self.additional_fields.items()
            },
        )


class XYMolData(XYData):
    """
    A dataset class for handling molecular data represented as NetworkX graphs.

    Args:
        x: Input molecular graphs.
        y: Target data.
        kwargs: Additional fields to store in the dataset.
    """

    def to_x(self, device: torch.device) -> Tuple[nx.Graph, ...]:
        """
        Moves the node attributes of the molecular graphs to the specified device.

        Args:
            device: The device to move the data to.

        Returns:
            A tuple of molecular graphs with node attributes on the specified device.
        """
        l = []
        for g in self.x:
            graph = g.copy()
            nx.set_node_attributes(
                graph,
                {k: v.to(device) for k, v in nx.get_node_attributes(g, "x").items()},
                "x",
            )
            l.append(graph)
        return tuple(l)<|MERGE_RESOLUTION|>--- conflicted
+++ resolved
@@ -1,8 +1,5 @@
-<<<<<<< HEAD
 from typing import Any, Tuple, Union
-from torch.utils.data.dataset import T_co
-=======
->>>>>>> 0176517e
+
 import networkx as nx
 import torch
 from torch.utils.data.dataset import T_co
