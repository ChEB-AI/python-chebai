from math import pi
from tempfile import TemporaryDirectory
import logging

from torch import nn
from torch.nn.utils.rnn import pad_sequence
from transformers import (
    ElectraConfig,
    ElectraForMaskedLM,
    ElectraForPreTraining,
    ElectraModel,
)
import torch

from chebai.loss.pretraining import ElectraPreLoss  # noqa
from chebai.models.base import ChebaiBaseNet
from chebai.preprocessing.reader import CLS_TOKEN, MASK_TOKEN_INDEX

logging.getLogger("pysmiles").setLevel(logging.CRITICAL)

from chebai.loss.semantic import DisjointLoss as ElectraChEBIDisjointLoss  # noqa


class ElectraPre(ChebaiBaseNet):
    """
    ElectraPre class represents a pre-trained Electra model for pre-training inherited from ChebaiBaseNet.

    Args:
        config (dict): Configuration parameters for the Electra model.
        **kwargs: Additional keyword arguments.

    Attributes:
        NAME (str): Name of the ElectraPre model.
        generator_config (ElectraConfig): Configuration for the generator model.
        generator (ElectraForMaskedLM): Generator model for masked language modeling.
        discriminator_config (ElectraConfig): Configuration for the discriminator model.
        discriminator (ElectraForPreTraining): Discriminator model for pre-training.
        replace_p (float): Probability of replacing tokens during training.

    """

    NAME = "ElectraPre"

    def __init__(self, config=None, **kwargs):
        super().__init__(config=config, **kwargs)
        self.generator_config = ElectraConfig(**config["generator"])
        self.generator = ElectraForMaskedLM(self.generator_config)
        self.discriminator_config = ElectraConfig(**config["discriminator"])
        self.discriminator = ElectraForPreTraining(self.discriminator_config)
        self.replace_p = 0.1

    @property
    def as_pretrained(self):
        """
        Returns the discriminator model as a pre-trained model.

        Returns:
            ElectraForPreTraining: The discriminator model.

        """
        return self.discriminator

    def _process_labels_in_batch(self, batch):
        return None

    def forward(self, data, **kwargs):
        """
        Forward pass of the ElectraPre model.

        Args:
            data (dict): Input data.
            **kwargs: Additional keyword arguments.

        Returns:
            tuple: A tuple containing the raw generator output and discriminator output.
            The generator output is a tensor of shape (batch_size, max_seq_len, vocab_size).
            The discriminator output is a tensor of shape (batch_size, max_seq_len).

        """
        features = data["features"]
        features = features.long()
        self.batch_size = batch_size = features.shape[0]
        max_seq_len = features.shape[1]

        mask = kwargs["mask"]
        with torch.no_grad():
            dis_tar = (
                torch.rand((batch_size,), device=self.device) * torch.sum(mask, dim=-1)
            ).int()
            disc_tar_one_hot = torch.eq(
                torch.arange(max_seq_len, device=self.device)[None, :], dis_tar[:, None]
            )
            gen_tar = features[disc_tar_one_hot]
            gen_tar_one_hot = torch.eq(
                torch.arange(self.generator_config.vocab_size, device=self.device)[
                    None, :
                ],
                gen_tar[:, None],
            )

        raw_gen_out = torch.mean(
            self.generator(
                (features * ~disc_tar_one_hot) + MASK_TOKEN_INDEX * disc_tar_one_hot,
                attention_mask=mask,
            ).logits,
            dim=1,
        )

        with torch.no_grad():
            gen_best_guess = raw_gen_out.argmax(dim=-1)
            correct_mask = features[disc_tar_one_hot] == gen_best_guess
            random_tokens = torch.randint(
                self.generator_config.vocab_size, (batch_size,), device=self.device
            )
            replacements = gen_best_guess * ~correct_mask + random_tokens * correct_mask

        disc_out = self.discriminator(
            features * ~disc_tar_one_hot + replacements[:, None] * disc_tar_one_hot,
            attention_mask=mask,
        ).logits
        return (raw_gen_out, disc_out), (gen_tar_one_hot, disc_tar_one_hot)

    def _get_prediction_and_labels(self, batch, labels, output):
        return torch.softmax(output[0][1], dim=-1), output[1][1].int()


def filter_dict(d, filter_key):
    return {
        str(k)[len(filter_key) :]: v
        for k, v in d.items()
        if str(k).startswith(filter_key)
    }


class Electra(ChebaiBaseNet):
    """
    Electra model implementation inherited from ChebaiBaseNet.

    Args:
        config (dict, optional): Configuration parameters for the Electra model. Defaults to None.
        pretrained_checkpoint (str, optional): Path to the pretrained checkpoint file. Defaults to None.
        load_prefix (str, optional): Prefix to filter the state_dict keys from the pretrained checkpoint. Defaults to None.
        **kwargs: Additional keyword arguments.

    Attributes:
        NAME (str): Name of the Electra model.

    """

    NAME = "Electra"

    def _process_batch(self, batch, batch_idx):
        """
        Process a batch of data.

        Args:
            batch (XYData): The input batch of data.
            batch_idx (int): The index of the batch.

        Returns:
            dict: A dictionary containing the processed batch.

        """
        model_kwargs = dict()
        loss_kwargs = batch.additional_fields["loss_kwargs"]
        if "lens" in batch.additional_fields["model_kwargs"]:
            model_kwargs["attention_mask"] = pad_sequence(
                [
                    torch.ones(l + 1, device=self.device)
                    for l in batch.additional_fields["model_kwargs"]["lens"]
                ],
                batch_first=True,
            )
        cls_tokens = (
            torch.ones(batch.x.shape[0], dtype=torch.int, device=self.device).unsqueeze(
                -1
            )
            * CLS_TOKEN
        )
        return dict(
            features=torch.cat((cls_tokens, batch.x), dim=1),
            labels=batch.y,
            model_kwargs=model_kwargs,
            loss_kwargs=loss_kwargs,
            idents=batch.additional_fields["idents"],
        )

    @property
    def as_pretrained(self):
        """
        Get the pretrained Electra model.

        Returns:
            ElectraModel: The pretrained Electra model.

        """
        return self.electra.electra

    def __init__(
        self, config=None, pretrained_checkpoint=None, load_prefix=None, **kwargs
    ):
        # Remove this property in order to prevent it from being stored as a
        # hyper parameter

        super().__init__(**kwargs)
        if config is None:
            config = dict()
        if not "num_labels" in config and self.out_dim is not None:
            config["num_labels"] = self.out_dim
        self.config = ElectraConfig(**config, output_attentions=True)
        self.word_dropout = nn.Dropout(config.get("word_dropout", 0))

        in_d = self.config.hidden_size
        self.output = nn.Sequential(
            nn.Dropout(self.config.hidden_dropout_prob),
            nn.Linear(in_d, in_d),
            nn.GELU(),
            nn.Dropout(self.config.hidden_dropout_prob),
            nn.Linear(in_d, self.config.num_labels),
        )

        # Load pretrained checkpoint if provided
        if pretrained_checkpoint:
            with open(pretrained_checkpoint, "rb") as fin:
                model_dict = torch.load(fin, map_location=self.device)
                if load_prefix:
                    state_dict = filter_dict(model_dict["state_dict"], load_prefix)
                else:
                    state_dict = model_dict["state_dict"]
                self.electra = ElectraModel.from_pretrained(
                    None, state_dict=state_dict, config=self.config
                )
        else:
            self.electra = ElectraModel(config=self.config)

    def _process_for_loss(self, model_output, labels, loss_kwargs):
        """
        Process the model output for calculating the loss.

        Args:
            model_output (dict): The output of the model.
            labels (Tensor): The target labels.
            loss_kwargs (dict): Additional loss arguments.

        Returns:
            tuple: A tuple containing the processed model output, labels, and loss arguments.

        """
        kwargs_copy = dict(loss_kwargs)
        if labels is not None:
            labels = labels.float()
        return model_output["logits"], labels, kwargs_copy

    def _get_prediction_and_labels(self, data, labels, model_output):
<<<<<<< HEAD
        """
        Get the predictions and labels from the model output.

        Args:
            data (dict): The input data.
            labels (Tensor): The target labels.
            model_output (dict): The output of the model.

        Returns:
            tuple: A tuple containing the predictions and labels.

        """
        mask = model_output.get("target_mask")
        if mask is not None:
            d = model_output["logits"] * mask - 100 * ~mask
        else:
            d = model_output["logits"]
=======
        d = model_output["logits"]
>>>>>>> 290348d6
        loss_kwargs = data.get("loss_kwargs", dict())
        if "non_null_labels" in loss_kwargs:
            n = loss_kwargs["non_null_labels"]
            d = d[n]
        return torch.sigmoid(d), labels.int() if labels is not None else None

    def forward(self, data, **kwargs):
        """
        Forward pass of the Electra model.

        Args:
            data (dict): The input data.
            **kwargs: Additional keyword arguments.

        Returns:
            dict: A dictionary containing the model output.

        """
        self.batch_size = data["features"].shape[0]
        try:
            inp = self.electra.embeddings.forward(data["features"].int())
        except RuntimeError as e:
            print(f"RuntimeError at forward: {e}")
            print(f'data[features]: {data["features"]}')
            raise Exception
        inp = self.word_dropout(inp)
        electra = self.electra(inputs_embeds=inp, **kwargs)
        d = electra.last_hidden_state[:, 0, :]
        return dict(
            logits=self.output(d),
            attentions=electra.attentions,
        )


class ElectraLegacy(ChebaiBaseNet):
    NAME = "ElectraLeg"

    def __init__(self, **kwargs):
        super().__init__(**kwargs)
        self.config = ElectraConfig(**kwargs["config"], output_attentions=True)

        if "pretrained_checkpoint" in kwargs:
            elpre = ElectraPre.load_from_checkpoint(kwargs["pretrained_checkpoint"])
            with TemporaryDirectory() as td:
                elpre.electra.save_pretrained(td)
                self.electra = ElectraModel.from_pretrained(td, config=self.config)
                in_d = elpre.config.hidden_size
        else:
            self.electra = ElectraModel(config=self.config)
            in_d = self.config.hidden_size

        self.output = nn.Sequential(
            nn.Linear(in_d, in_d),
            nn.ReLU(),
            nn.Linear(in_d, in_d),
            nn.ReLU(),
            nn.Linear(in_d, in_d),
            nn.ReLU(),
            nn.Dropout(0.2),
            nn.Linear(in_d, 500),
        )

    def forward(self, data):
        electra = self.electra(data)
        d = torch.sum(electra.last_hidden_state, dim=1)
        return dict(logits=self.output(d), attentions=electra.attentions)


class ConeElectra(ChebaiBaseNet):
    NAME = "ConeElectra"

    def _process_batch(self, batch, batch_idx):
        mask = pad_sequence(
            [torch.ones(l + 1, device=self.device) for l in batch.lens],
            batch_first=True,
        )
        cls_tokens = (
            torch.ones(batch.x.shape[0], dtype=torch.int, device=self.device).unsqueeze(
                -1
            )
            * CLS_TOKEN
        )
        return dict(
            features=torch.cat((cls_tokens, batch.x), dim=1),
            labels=batch.y,
            model_kwargs=dict(attention_mask=mask),
        )

    @property
    def as_pretrained(self):
        return self.electra.electra

    def __init__(self, cone_dimensions=20, **kwargs):
        # Remove this property in order to prevent it from being stored as a
        # hyper parameter
        pretrained_checkpoint = (
            kwargs.pop("pretrained_checkpoint")
            if "pretrained_checkpoint" in kwargs
            else None
        )

        self.cone_dimensions = cone_dimensions

        super().__init__(**kwargs)
        if not "num_labels" in kwargs["config"] and self.out_dim is not None:
            kwargs["config"]["num_labels"] = self.out_dim
        self.config = ElectraConfig(**kwargs["config"], output_attentions=True)
        self.word_dropout = nn.Dropout(kwargs["config"].get("word_dropout", 0))
        model_prefix = kwargs.get("load_prefix", None)
        if pretrained_checkpoint:
            with open(pretrained_checkpoint, "rb") as fin:
                model_dict = torch.load(fin, map_location=self.device)
                if model_prefix:
                    state_dict = {
                        str(k)[len(model_prefix) :]: v
                        for k, v in model_dict["state_dict"].items()
                        if str(k).startswith(model_prefix)
                    }
                else:
                    state_dict = model_dict["state_dict"]
                self.electra = ElectraModel.from_pretrained(
                    None, state_dict=state_dict, config=self.config
                )
        else:
            self.electra = ElectraModel(config=self.config)

        in_d = self.config.hidden_size

        self.line_embedding = nn.Sequential(
            nn.Dropout(self.config.hidden_dropout_prob),
            nn.Linear(in_d, in_d),
            nn.GELU(),
            nn.Dropout(self.config.hidden_dropout_prob),
            nn.Linear(in_d, self.cone_dimensions),
        )

        self.cone_axes = nn.Parameter(
            2 * pi * torch.rand((1, self.config.num_labels, self.cone_dimensions))
        )
        self.cone_arcs = nn.Parameter(
            pi * (1 - 2 * torch.rand((1, self.config.num_labels, self.cone_dimensions)))
        )

    def _get_data_for_loss(self, model_output, labels):
        d = model_output["predicted_vectors"]
        return dict(
            input=dict(
                predicted_vectors=d, cone_axes=self.cone_axes, cone_arcs=self.cone_arcs
            ),
            target=labels.float(),
        )

    def _get_prediction_and_labels(self, data, labels, model_output):
        d = model_output["predicted_vectors"].unsqueeze(1)

        d = in_cone_parts(d, self.cone_axes, self.cone_arcs)

        return torch.mean(d, dim=-1), labels.int()

    def forward(self, data, **kwargs):
        self.batch_size = data["features"].shape[0]
        inp = self.electra.embeddings.forward(data["features"])
        inp = self.word_dropout(inp)
        electra = self.electra(inputs_embeds=inp, **kwargs)
        d = electra.last_hidden_state[:, 0, :]
        return dict(
            predicted_vectors=self.line_embedding(d),
            attentions=electra.attentions,
        )


def softabs(x, eps=0.01):
    return (x**2 + eps) ** 0.5 - eps**0.5


def anglify(x):
    return torch.tanh(x) * pi


def turn(vector, angle):
    v = vector - angle
    return v - (v > pi) * 2 * pi + (v < -pi) * 2 * pi


def in_cone_parts(vectors, cone_axes, cone_arcs):
    """
    # trap between -pi and pi
    cone_ax_ang = anglify(cone_axes)
    v = anglify(vectors)

    # trap between 0 and pi
    cone_arc_ang = (torch.tanh(cone_arcs)+1)*pi/2
    theta_L = cone_ax_ang - cone_arc_ang/2
    #theta_L = theta_L - (theta_L > 2*pi) * 2 * pi + (theta_L < 0) *2*pi
    theta_R = cone_ax_ang + cone_arc_ang/2
    #theta_R = theta_R - (theta_R > 2 * pi) * 2 * pi + (theta_R < 0) * 2 * pi
    dis = (torch.abs(turn(v, theta_L)) + torch.abs(turn(v, theta_R)) - cone_arc_ang)/(2*pi-cone_arc_ang)
    return dis
    """
    a = cone_axes - cone_arcs**2
    b = cone_axes + cone_arcs**2
    bigger_than_a = torch.sigmoid(vectors - a)
    smaller_than_b = torch.sigmoid(b - vectors)
    return bigger_than_a * smaller_than_b


class ConeLoss:
    def __init__(self, center_scaling=0.1):
        self.center_scaling = center_scaling

    def negate(self, ax, arc):
        offset = pi * torch.ones_like(ax)
        offset[ax >= 0] *= -1
        return ax + offset, pi - arc

    def __call__(self, target, input):
        predicted_vectors = input["predicted_vectors"].unsqueeze(1)
        cone_axes = input["cone_axes"]
        cone_arcs = input["cone_arcs"]
        memberships = (1 - 1e-6) * (
            in_cone_parts(predicted_vectors, cone_axes, cone_arcs)
        )
        loss = torch.nn.functional.binary_cross_entropy(
            memberships, target.unsqueeze(-1).expand(-1, -1, 20)
        )
        return loss<|MERGE_RESOLUTION|>--- conflicted
+++ resolved
@@ -252,7 +252,6 @@
         return model_output["logits"], labels, kwargs_copy
 
     def _get_prediction_and_labels(self, data, labels, model_output):
-<<<<<<< HEAD
         """
         Get the predictions and labels from the model output.
 
@@ -265,14 +264,7 @@
             tuple: A tuple containing the predictions and labels.
 
         """
-        mask = model_output.get("target_mask")
-        if mask is not None:
-            d = model_output["logits"] * mask - 100 * ~mask
-        else:
-            d = model_output["logits"]
-=======
         d = model_output["logits"]
->>>>>>> 290348d6
         loss_kwargs = data.get("loss_kwargs", dict())
         if "non_null_labels" in loss_kwargs:
             n = loss_kwargs["non_null_labels"]
