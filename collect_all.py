import fastobo
import networkx as nx
import pickle
import os
import sys
from sklearn.model_selection import train_test_split
from sklearn.metrics import f1_score
import torch
from torch import nn
from torch.utils.data import random_split
import requests
from functools import lru_cache

import pysmiles as ps


import multiprocessing as mp
from torch_geometric import nn as tgnn
from torch_geometric.utils.convert import from_networkx
from torch_geometric.data import InMemoryDataset, Data, DataLoader

import logging
logging.getLogger('pysmiles').setLevel(logging.CRITICAL)


class PrePairData(Data):
    def __init__(self, l=None, r=None, label=None):
        super(PrePairData, self).__init__()
        self.l = l
        self.r = r
        self.label = label


class PairData(Data):
    def __init__(self, ppd: PrePairData, graph):
        super(PairData, self).__init__()

        s = graph.nodes[ppd.l.item()]["enc"]
        self.edge_index_s = s.edge_index
        self.x_s = s.x

        t = graph.nodes[ppd.r.item()]["enc"]
        self.edge_index_t = t.edge_index
        self.x_t = t.x

        self.label = ppd.label

    def __inc__(self, key, value):
        if key == 'edge_index_s':
            return self.x_s.size(0)
        if key == 'edge_index_t':
            return self.x_t.size(0)
        else:
            return super().__inc__(key, value)


class PartOfData(InMemoryDataset):

    def transform(self, ppd: PrePairData):
        return PairData(ppd, self.graph)


    def __init__(self, root, transform=None, pre_transform=None, **kwargs):
        self.cache_file = ".part_data.pkl"
        self._ignore = set()
        super().__init__(root, self.transform, pre_transform, **kwargs)
        self.data, self.slices = torch.load(self.processed_paths[0])
        self.graph = torch.load(os.path.join(self.processed_dir, self.processed_cache_names[0]))

    def download(self):
        url = 'http://purl.obolibrary.org/obo/chebi.obo'
        r = requests.get(url, allow_redirects=True)
        open(self.raw_paths[0], 'wb').write(r.content)

    def process(self):
        doc = fastobo.load(self.raw_paths[0])
        elements = list()
        for clause in doc:
            callback = CALLBACKS.get(type(clause))
            if callback is not None:
                elements.append(callback(clause))

        g = nx.DiGraph()
        for n in elements:
            g.add_node(n["id"], **n)
        g.add_edges_from([(p, q["id"]) for q in elements for p in q["parents"]])

        print("pass parts")
        self.pass_parts(g, 23367, set())
        print("Load data")
        children = list(nx.single_source_shortest_path(g, 23367).keys())[:100]
        parts = list({p for c in children for p in g.nodes[c]["has_part"]})
        print("Create molecules")
        with mp.Pool() as p:
            nx.set_node_attributes(g, dict(p.imap_unordered(get_mol_enc,((i,g.nodes[i]["smiles"]) for i in (children + parts)))), "enc")

        print("Filter invalid structures")
        children = [p for p in children if g.nodes[p]["enc"]]
        parts = [p for p in parts if g.nodes[p]["enc"]]

        print("Transform into torch structure")
        data, slices = self.collate([PrePairData(l, r, float(r in g.nodes[l]["has_part"])) for l in children for r in parts])

        print("Save")
        torch.save((data, slices), self.processed_paths[0])
        torch.save(g, os.path.join(self.processed_dir, self.processed_cache_names[0]))

    @property
    def raw_file_names(self):
        return ["chebi.obo"]

    @property
    def processed_file_names(self):
        return ["data.pt"]

    @property
    def processed_cache_names(self):
        return ["cache.pt"]

    def pass_parts(self, d: nx.DiGraph, root, parts=None):
        if parts is None:
            parts = set()
        parts = set(parts.union(d.nodes[root]["has_part"]))
        nx.set_node_attributes(d, {root: parts}, "has_part")
        for child in d.successors(root):
            self.pass_parts(d, child, set(parts))

    def extract_children(self, d: nx.DiGraph, root, part_cache):
        smiles = d.nodes[root]["smiles"]
        if smiles:
            yield root
        for child in d.successors(root):
            for r in self.extract_children(d, child, part_cache):
                yield r

def chebi_to_int(s):
    return int(s[s.index(":")+1:])

def term_callback(doc):
    parts = set()
    parents = []
    name = None
    smiles = None
    for clause in doc:
        if isinstance(clause, fastobo.term.PropertyValueClause):
            t = clause.property_value
            if str(t.relation) == "http://purl.obolibrary.org/obo/chebi/smiles":
                smiles = t.value
        elif isinstance(clause, fastobo.term.RelationshipClause):
            if str(clause.typedef) == "has_part":
                parts.add(chebi_to_int(str(clause.term)))
        elif isinstance(clause, fastobo.term.IsAClause):
            parents.append(chebi_to_int(str(clause.term)))
        elif isinstance(clause, fastobo.term.NameClause):
            name = str(clause.name)
    return {
        "id": chebi_to_int(str(doc.id)),
        "parents": parents,
        "has_part": parts,
        "name": name,
        "smiles": smiles,
    }


CALLBACKS = {
    fastobo.term.TermFrame: term_callback,
}


class PartOfNet(nn.Module):

    def __init__(self, in_length, loops=10):
        super().__init__()
        self.loops=loops
        self.left_graph_net = tgnn.GATConv(in_length, in_length)
        self.right_graph_net = tgnn.GATConv(in_length, in_length)
        self.attention = nn.Linear(in_length, 1)
        self.global_attention = tgnn.GlobalAttention(self.attention)
        self.output_net = nn.Sequential(nn.Linear(2*in_length,in_length*in_length), nn.Linear(in_length*in_length,in_length), nn.Linear(in_length,1))

    def forward(self, x):
        a = self.left_graph_net(x.x_s, x.edge_index_s.long())
        b = self.right_graph_net(x.x_t, x.edge_index_t.long())
        return self.output_net(torch.cat([self.global_attention(a, x.x_s_batch),self.global_attention(b,x.x_t_batch)], dim=1))


def get_mol_enc(x):
    i, s= x
    return i, mol_to_data(s) if s else None


def mol_to_data(smiles):
    try:
        mol = ps.read_smiles(smiles)
    except:
        return None
    d = {}
    for node in mol.nodes:
        el = mol.nodes[node].get("element")
        if el is not None:
            v = atom_index.index(el)
            base = [float(i == v) for i in range(118)]
            wildcard = [0.0]
        else:
            base = [0.0 for i in range(118)]
            wildcard = [1.0]
        d[node] = base + [mol.nodes[node].get("charge",0.0), mol.nodes[node].get("hcount",0.0)] + wildcard

        for attr in list(mol.nodes[node].keys()):
            del mol.nodes[node][attr]
    nx.set_node_attributes(mol, d, "x")
    return from_networkx(mol)

atom_index =(
            "\*",
            "H",
            "He",
            "Li",
            "Be",
            "B",
            "C",
            "N",
            "O",
            "F",
            "Ne",
            "Na",
            "Mg",
            "Al",
            "Si",
            "P",
            "S",
            "Cl",
            "Ar",
            "K",
            "Ca",
            "Sc",
            "Ti",
            "V",
            "Cr",
            "Mn",
            "Fe",
            "Co",
            "Ni",
            "Cu",
            "Zn",
            "Ga",
            "Ge",
            "As",
            "Se",
            "Br",
            "Kr",
            "Rb",
            "Sr",
            "Y",
            "Zr",
            "Nb",
            "Mo",
            "Tc",
            "Ru",
            "Rh",
            "Pd",
            "Ag",
            "Cd",
            "In",
            "Sn",
            "Sb",
            "Te",
            "I",
            "Xe",
            "Cs",
            "Ba",
            "La",
            "Hf",
            "Ta",
            "W",
            "Re",
            "Os",
            "Ir",
            "Pt",
            "Au",
            "Hg",
            "Tl",
            "Pb",
            "Bi",
            "Po",
            "At",
            "Rn",
            "Fr",
            "Ra",
            "Ac",
            "Rf",
            "Db",
            "Sg",
            "Bh",
            "Hs",
            "Mt",
            "Ds",
            "Rg",
            "Cn",
            "Nh",
            "Fl",
            "Mc",
            "Lv",
            "Ts",
            "Og",
            "Ce",
            "Pr",
            "Nd",
            "Pm",
            "Sm",
            "Eu",
            "Gd",
            "Tb",
            "Dy",
            "Ho",
            "Er",
            "Tm",
            "Yb",
            "Lu",
            "Th",
            "Pa",
            "U",
            "Np",
            "Pu",
            "Am",
            "Cm",
            "Bk",
            "Cf",
            "Es",
            "Fm",
            "Md",
            "No",
            "Lr",
            "c",
            "n",
            "s",
            "o",
            "se",
            "p",
)

def train(dataset):
    floss = torch.nn.BCEWithLogitsLoss()
    net = PartOfNet(121)
    if torch.cuda.device_count() > 1:
        net = nn.DataParallel(net)
    if torch.cuda.is_available():
        device = torch.device("cuda:0")
    else:
        device = torch.device("cpu")
    net.to(device)
    optimizer = torch.optim.Adam(net.parameters())
    for epoch in range(10):
        running_loss = 0
        running_f1 = 0
        batches = 0
        for data in dataset:
            print(batches,"/", len(dataset))
            data.to(device)
            optimizer.zero_grad()
            pred = net(data).squeeze(1)
            loss = floss(pred, data.label.squeeze(0))
            running_loss += loss.item()
<<<<<<< HEAD
            batch_f1 = f1_score(data.label > 0.5, pred.detach().cpu() > 0.5, average="micro")
=======
            batch_f1 = f1_score(data.label.cpu() > 0.5, torch.sigmoid(pred.detach().cpu()) > 0.5)
>>>>>>> a89375f0
            running_f1 += batch_f1
            print(loss.item(), batch_f1)
            batches += 1
            loss.backward()
            optimizer.step()
        print("Epoch", epoch, "loss =", running_loss/batches)
    torch.save(net,"net.pt")


if __name__ == "__main__":
    data = PartOfData(".")
    loader = DataLoader(data, shuffle=True, batch_size=int(sys.argv[1]), follow_batch=["x_s", "x_t", "edge_index_s", "edge_index_t"])
    train(loader)<|MERGE_RESOLUTION|>--- conflicted
+++ resolved
@@ -361,11 +361,7 @@
             pred = net(data).squeeze(1)
             loss = floss(pred, data.label.squeeze(0))
             running_loss += loss.item()
-<<<<<<< HEAD
-            batch_f1 = f1_score(data.label > 0.5, pred.detach().cpu() > 0.5, average="micro")
-=======
             batch_f1 = f1_score(data.label.cpu() > 0.5, torch.sigmoid(pred.detach().cpu()) > 0.5)
->>>>>>> a89375f0
             running_f1 += batch_f1
             print(loss.item(), batch_f1)
             batches += 1
